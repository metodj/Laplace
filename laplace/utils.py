import logging
from typing import Union
import numpy as np
import torch
import torch.nn.functional as F
from torch.nn.utils import parameters_to_vector
from torch.nn import BatchNorm1d, BatchNorm2d, BatchNorm3d
from torch.distributions.multivariate_normal import _precision_to_scale_tril
from torch.utils.data import Sampler


def get_nll(out_dist, targets):
    return F.nll_loss(torch.log(out_dist), targets)


@torch.no_grad()
def validate(laplace, val_loader, pred_type='glm', link_approx='probit', n_samples=100):
    laplace.model.eval()
    output_means, output_vars = list(), list()
    targets = list()
    for X, y in val_loader:
        X, y = X.to(laplace._device), y.to(laplace._device)
        out = laplace(
            X, pred_type=pred_type,
            link_approx=link_approx,
            n_samples=n_samples)

        if type(out) == tuple:
            output_means.append(out[0])
            output_vars.append(out[1])
        else:
            output_means.append(out)

        targets.append(y)

    if len(output_vars) == 0:
        return torch.cat(output_means, dim=0), torch.cat(targets, dim=0)
    return ((torch.cat(output_means, dim=0), torch.cat(output_vars, dim=0)),
            torch.cat(targets, dim=0))


def parameters_per_layer(model):
    """Get number of parameters per layer.

    Parameters
    ----------
    model : torch.nn.Module

    Returns
    -------
    params_per_layer : list[int]
    """
    return [np.prod(p.shape) for p in model.parameters()]


def invsqrt_precision(M):
    """Compute ``M^{-0.5}`` as a tridiagonal matrix.

    Parameters
    ----------
    M : torch.Tensor

    Returns
    -------
    M_invsqrt : torch.Tensor
    """
    return _precision_to_scale_tril(M)


def _is_batchnorm(module):
    if isinstance(module, BatchNorm1d) or \
        isinstance(module, BatchNorm2d) or \
            isinstance(module, BatchNorm3d):
        return True
    return False


def _is_valid_scalar(scalar: Union[float, int, torch.Tensor]) -> bool:
    if np.isscalar(scalar) and np.isreal(scalar):
        return True
    elif torch.is_tensor(scalar) and scalar.ndim <= 1:
        if scalar.ndim == 1 and len(scalar) != 1:
            return False
        return True
    return False


def kron(t1, t2):
    """Computes the Kronecker product between two tensors.

    Parameters
    ----------
    t1 : torch.Tensor
    t2 : torch.Tensor

    Returns
    -------
    kron_product : torch.Tensor
    """
    t1_height, t1_width = t1.size()
    t2_height, t2_width = t2.size()
    out_height = t1_height * t2_height
    out_width = t1_width * t2_width

    tiled_t2 = t2.repeat(t1_height, t1_width)
    expanded_t1 = (
        t1.unsqueeze(2)
          .unsqueeze(3)
          .repeat(1, t2_height, t2_width, 1)
          .view(out_height, out_width)
    )

    return expanded_t1 * tiled_t2


def diagonal_add_scalar(X, value):
    """Add scalar value `value` to diagonal of `X`.

    Parameters
    ----------
    X : torch.Tensor
    value : torch.Tensor or float

    Returns
    -------
    X_add_scalar : torch.Tensor
    """
    if not X.device == torch.device('cpu'):
        indices = torch.cuda.LongTensor([[i, i] for i in range(X.shape[0])])
    else:
        indices = torch.LongTensor([[i, i] for i in range(X.shape[0])])
    values = X.new_ones(X.shape[0]).mul(value)
    return X.index_put(tuple(indices.t()), values, accumulate=True)


def symeig(M):
    """Symetric eigendecomposition avoiding failure cases by
    adding and removing jitter to the diagonal.

    Parameters
    ----------
    M : torch.Tensor

    Returns
    -------
    L : torch.Tensor
        eigenvalues
    W : torch.Tensor
        eigenvectors
    """
    try:
        L, W = torch.linalg.eigh(M, UPLO='U')
    except RuntimeError:  # did not converge
        logging.info('SYMEIG: adding jitter, did not converge.')
        # use W L W^T + I = W (L + I) W^T
        M = M + torch.eye(M.shape[0], device=M.device)
        try:
            L, W = torch.linalg.eigh(M, UPLO='U')
            L -= 1.
        except RuntimeError:
            stats = f'diag: {M.diagonal()}, max: {M.abs().max()}, '
            stats = stats + f'min: {M.abs().min()}, mean: {M.abs().mean()}'
            logging.info(f'SYMEIG: adding jitter failed. Stats: {stats}')
            exit()
    # eigenvalues of symeig at least 0
    L = L.clamp(min=0.0)
    L = torch.nan_to_num(L)
    W = torch.nan_to_num(W)
    return L, W


def block_diag(blocks):
    """Compose block-diagonal matrix of individual blocks.

    Parameters
    ----------
    blocks : list[torch.Tensor]

    Returns
    -------
    M : torch.Tensor
    """
    P = sum([b.shape[0] for b in blocks])
    M = torch.zeros(P, P)
    p_cur = 0
    for block in blocks:
        p_block = block.shape[0]
        M[p_cur:p_cur+p_block, p_cur:p_cur+p_block] = block
        p_cur += p_block
    return M


<<<<<<< HEAD
class SoDSampler(Sampler):

    def __init__(self, N, M):
        self.indices = torch.tensor((np.random.choice(list(range(N)), M, replace=False)))

    def __iter__(self):
        return (i for i in self.indices)

    def __len__(self):
        return len(self.indices)
=======
def expand_prior_precision(prior_prec, model):
    """Expand prior precision to match the shape of the model parameters.

    Parameters
    ----------
    prior_prec : torch.Tensor 1-dimensional
        prior precision
    model : torch.nn.Module
        torch model with parameters that are regularized by prior_prec

    Returns
    -------
    expanded_prior_prec : torch.Tensor
        expanded prior precision has the same shape as model parameters
    """
    theta = parameters_to_vector(model.parameters())
    device, P = theta.device, len(theta)
    assert prior_prec.ndim == 1
    if len(prior_prec) == 1:  # scalar
        return torch.ones(P, device=device) * prior_prec
    elif len(prior_prec) == P:  # full diagonal
        return prior_prec.to(device)
    else:
        return torch.cat([delta * torch.ones_like(m).flatten() for delta, m
                          in zip(prior_prec, model.parameters())])
>>>>>>> 68f04778
<|MERGE_RESOLUTION|>--- conflicted
+++ resolved
@@ -190,7 +190,6 @@
     return M
 
 
-<<<<<<< HEAD
 class SoDSampler(Sampler):
 
     def __init__(self, N, M):
@@ -201,7 +200,8 @@
 
     def __len__(self):
         return len(self.indices)
-=======
+
+
 def expand_prior_precision(prior_prec, model):
     """Expand prior precision to match the shape of the model parameters.
 
@@ -226,5 +226,4 @@
         return prior_prec.to(device)
     else:
         return torch.cat([delta * torch.ones_like(m).flatten() for delta, m
-                          in zip(prior_prec, model.parameters())])
->>>>>>> 68f04778
+                          in zip(prior_prec, model.parameters())])