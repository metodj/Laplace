--- conflicted
+++ resolved
@@ -645,8 +645,7 @@
         raise NotImplementedError
 
 
-<<<<<<< HEAD
-class LowRankLaplace(BaseLaplace):
+class LowRankLaplace(ParametricLaplace):
 
     def _init_H(self):
         pass
@@ -721,10 +720,7 @@
         return l.log().sum() + prior_prec_diag.log().sum() - torch.logdet(self.Kinv)
 
 
-class FullLaplace(BaseLaplace):
-=======
 class FullLaplace(ParametricLaplace):
->>>>>>> 27d62847
     """Laplace approximation with full, i.e., dense, log likelihood Hessian approximation
     and hence posterior precision. Based on the chosen `backend` parameter, the full
     approximation can be, for example, a generalized Gauss-Newton matrix.
