from math import sqrt, pi, log
from laplace.curvature.asdl import AsdlHessian
import numpy as np
import torch
import warnings
from torch.nn.utils import parameters_to_vector, vector_to_parameters
from torch.distributions import MultivariateNormal, Dirichlet, Normal
from torch.utils.data import DataLoader

from laplace.utils import parameters_per_layer, invsqrt_precision, get_nll, validate, SoDSampler
from laplace.matrix import Kron
from laplace.curvature import BackPackGGN, BackPackEF, AsdlGGN, AsdlEF

__all__ = ['BaseLaplace', 'FullLaplace', 'KronLaplace', 'DiagLaplace', 'ParametricLaplace', 'FunctionalLaplace']


class BaseLaplace:
    """Baseclass for all Laplace approximations in this library.

    Parameters
    ----------
    model : torch.nn.Module
    likelihood : {'classification', 'regression'}
        determines the log likelihood Hessian approximation
    sigma_noise : torch.Tensor or float, default=1
        observation noise for the regression setting; must be 1 for classification
    prior_precision : torch.Tensor or float, default=1
        prior precision of a Gaussian prior (= weight decay);
        can be scalar, per-layer, or diagonal in the most general case
    prior_mean : torch.Tensor or float, default=0
        prior mean of a Gaussian prior, useful for continual learning
    temperature : float, default=1
        temperature of the likelihood; lower temperature leads to more
        concentrated posterior and vice versa.
    backend : subclasses of `laplace.curvature.CurvatureInterface`
        backend for access to curvature/Hessian approximations
    backend_kwargs : dict, default=None
        arguments passed to the backend on initialization, for example to
        set the number of MC samples for stochastic approximations.
    """

    def __init__(self, model, likelihood, sigma_noise=1., prior_precision=1.,
                 prior_mean=0., temperature=1., backend=BackPackGGN, backend_kwargs=None):
        if likelihood not in ['classification', 'regression']:
            raise ValueError(f'Invalid likelihood type {likelihood}')

        self.model = model
        self._device = next(model.parameters()).device

        self.n_params = len(parameters_to_vector(self.model.parameters()).detach())
        self.n_layers = len(list(self.model.parameters()))
        self.prior_precision = prior_precision
        self.prior_mean = prior_mean
        if sigma_noise != 1 and likelihood != 'regression':
            raise ValueError('Sigma noise != 1 only available for regression.')
        self.likelihood = likelihood
        self.sigma_noise = sigma_noise
        self.temperature = temperature
        self._backend = None
        self._backend_cls = backend
        self._backend_kwargs = dict() if backend_kwargs is None else backend_kwargs

        # log likelihood = g(loss)
        self.loss = 0.
        self.n_outputs = None
        self.n_data = 0

        # MAP estimate of parameters (for ParametricLaplace this corresponds to the posterior mean)
        self.map_estimate = parameters_to_vector(self.model.parameters()).detach()

    @property
    def backend(self):
        if self._backend is None:
            self._backend = self._backend_cls(self.model, self.likelihood,
                                              **self._backend_kwargs)
        return self._backend

    def _curv_closure(self, X, y, N):
        raise NotImplementedError

    def fit(self, train_loader):
        raise NotImplementedError

    def log_marginal_likelihood(self, prior_precision=None, sigma_noise=None):
        """Compute the approximation to the log marginal likelihood subject
        to specific Laplace or GP approximations .
        Requires that the Laplace approximation has been fit before.
        The resulting torch.Tensor is differentiable in `prior_precision` and
        `sigma_noise` if these have gradients enabled.
        By passing `prior_precision` or `sigma_noise`, the current value is
        overwritten. This is useful for iterating on the log marginal likelihood.

        Parameters
        ----------
        prior_precision : torch.Tensor, optional
            prior precision if should be changed from current `prior_precision` value
        sigma_noise : [type], optional
            observation noise standard deviation if should be changed

        Returns
        -------
        log_marglik : torch.Tensor
        """
        # make sure we can differentiate wrt prior and sigma_noise for regression
        self._check_fit()

        # update prior precision (useful when iterating on marglik)
        if prior_precision is not None:
            self.prior_precision = prior_precision

        # update sigma_noise (useful when iterating on marglik)
        if sigma_noise is not None:
            if self.likelihood != 'regression':
                raise ValueError('Can only change sigma_noise for regression.')
            self.sigma_noise = sigma_noise

        return self._log_marginal_likelihood()

    def _log_marginal_likelihood(self):
        raise NotImplementedError

    @property
    def log_likelihood(self):
        """Compute log likelihood on the training data after `.fit()` has been called.
        The log likelihood is computed on-demand based on the loss and, for example,
        the observation noise which makes it differentiable in the latter for
        iterative updates.

        Returns
        -------
        log_likelihood : torch.Tensor
        """
        factor = - self._H_factor
        if self.likelihood == 'regression':
            # loss used is just MSE, need to add normalizer for gaussian likelihood
            c = self.n_data * self.n_outputs * torch.log(self.sigma_noise * sqrt(2 * pi))
            return factor * self.loss - c
        else:
            # for classification Xent == log Cat
            return factor * self.loss

    def __call__(self, x, pred_type, link_approx, n_samples):
        """Compute the posterior predictive on input data `X`.

        Parameters
        ----------
        x : torch.Tensor
            `(batch_size, input_shape)`

        pred_type : {'glm', 'nn', 'gp'},
            type of posterior predictive, linearized GLM predictive or neural
            network (nn) sampling predictive or Gaussian Process (GP) predictive.
            For ParametricLaplace subclasses, the GLM predictive is consistent with
            the curvature approximations used there.

        link_approx : {'mc', 'probit', 'bridge'}
            how to approximate the classification link function for the `'glm'`.
            For `pred_type='nn'`, only 'mc' is possible.

        n_samples : int
            number of samples for `link_approx='mc'`.

        Returns
        -------
        predictive: torch.Tensor or Tuple[torch.Tensor]
            For `likelihood='classification'`, a torch.Tensor is returned with
            a distribution over classes (similar to a Softmax).
            For `likelihood='regression'`, a tuple of torch.Tensor is returned
            with the mean and the predictive variance.
        """
        raise NotImplementedError

    @staticmethod
    def _classification_predictive(f_mu, f_var, link_approx, n_samples):
        """
        """

        if link_approx not in ['mc', 'probit', 'bridge']:
            raise ValueError(f'Unsupported link approximation {link_approx}.')

        if link_approx == 'mc':
            try:
                dist = MultivariateNormal(f_mu, f_var)
            except:
                dist = Normal(f_mu, torch.diagonal(f_var, dim1=1, dim2=2).sqrt())
            return torch.softmax(dist.sample((n_samples,)), dim=-1).mean(dim=0)
        elif link_approx == 'probit':
            kappa = 1 / torch.sqrt(1. + np.pi / 8 * f_var.diagonal(dim1=1, dim2=2))
            return torch.softmax(kappa * f_mu, dim=-1)
        elif link_approx == 'bridge':
            _, K = f_mu.size(0), f_mu.size(-1)
            f_var_diag = torch.diagonal(f_var, dim1=1, dim2=2)
            sum_exp = torch.sum(torch.exp(-f_mu), dim=1).unsqueeze(-1)
            alpha = 1 / f_var_diag * (1 - 2 / K + torch.exp(f_mu) / (K ** 2) * sum_exp)
            dist = Dirichlet(alpha)
            return torch.nan_to_num(dist.mean, nan=1.0)

    def predictive(self, x, pred_type, link_approx, n_samples):
        return self(x, pred_type, link_approx, n_samples)

    def _check_jacobians(self, Js):
        if not isinstance(Js, torch.Tensor):
            raise ValueError('Jacobians have to be torch.Tensor.')
        if not Js.device == self._device:
            raise ValueError('Jacobians need to be on the same device as Laplace.')
        m, k, p = Js.size()
        if p != self.n_params:
            raise ValueError('Invalid Jacobians shape for Laplace posterior approx.')

    @property
    def prior_precision_diag(self):
        """Obtain the diagonal prior precision \\(p_0\\) constructed from either
        a scalar, layer-wise, or diagonal prior precision.

        Returns
        -------
        prior_precision_diag : torch.Tensor
        """
        if len(self.prior_precision) == 1:  # scalar
            return self.prior_precision * torch.ones(self.n_params, device=self._device)

        elif len(self.prior_precision) == self.n_params:  # diagonal
            return self.prior_precision

        elif len(self.prior_precision) == self.n_layers:  # per layer
            n_params_per_layer = parameters_per_layer(self.model)
            return torch.cat([prior * torch.ones(n_params, device=self._device) for prior, n_params
                              in zip(self.prior_precision, n_params_per_layer)])

        else:
            raise ValueError('Mismatch of prior and model. Diagonal, scalar, or per-layer prior.')

    @property
    def prior_mean(self):
        return self._prior_mean

    @prior_mean.setter
    def prior_mean(self, prior_mean):
        if np.isscalar(prior_mean) and np.isreal(prior_mean):
            self._prior_mean = torch.tensor(prior_mean, device=self._device)
        elif torch.is_tensor(prior_mean):
            if prior_mean.ndim == 0:
                self._prior_mean = prior_mean.reshape(-1).to(self._device)
            elif prior_mean.ndim == 1:
                if not len(prior_mean) in [1, self.n_params]:
                    raise ValueError('Invalid length of prior mean.')
                self._prior_mean = prior_mean
            else:
                raise ValueError('Prior mean has too many dimensions!')
        else:
            raise ValueError('Invalid argument type of prior mean.')

    @property
    def prior_precision(self):
        return self._prior_precision

    @prior_precision.setter
    def prior_precision(self, prior_precision):
        self._posterior_scale = None
        if np.isscalar(prior_precision) and np.isreal(prior_precision):
            self._prior_precision = torch.tensor([prior_precision], device=self._device)
        elif torch.is_tensor(prior_precision):
            if prior_precision.ndim == 0:
                # make dimensional
                self._prior_precision = prior_precision.reshape(-1).to(self._device)
            elif prior_precision.ndim == 1:
                if len(prior_precision) not in [1, self.n_layers, self.n_params]:
                    raise ValueError('Length of prior precision does not align with architecture.')
                self._prior_precision = prior_precision.to(self._device)
            else:
                raise ValueError('Prior precision needs to be at most one-dimensional tensor.')
        else:
            raise ValueError('Prior precision either scalar or torch.Tensor up to 1-dim.')

    def optimize_prior_precision_base(self, pred_type, method='marglik', n_steps=100, lr=1e-1,
                                      init_prior_prec=1., val_loader=None, loss=get_nll,
                                      log_prior_prec_min=-4, log_prior_prec_max=4, grid_size=100,
                                      link_approx='probit', n_samples=100, verbose=False,
                                      cv_loss_with_var=False):
        """Optimize the prior precision post-hoc using the `method`
        specified by the user.

        Parameters
        ----------
        pred_type : {'glm', 'nn', 'gp'}, default='glm'
            type of posterior predictive, linearized GLM predictive or neural
            network sampling predictive or Gaussian Process (GP) inference.
            The GLM predictive is consistent with the curvature approximations used here.
        method : {'marglik', 'CV'}, default='marglik'
            specifies how the prior precision should be optimized.
        n_steps : int, default=100
            the number of gradient descent steps to take.
        lr : float, default=1e-1
            the learning rate to use for gradient descent.
        init_prior_prec : float, default=1.0
            initial prior precision before the first optimization step.
        val_loader : torch.data.utils.DataLoader, default=None
            DataLoader for the validation set; each iterate is a training batch (X, y).
        loss : callable, default=get_nll
            loss function to use for CV.
        cv_loss_with_var: bool, default=False
            if true, `loss` takes three arguments `loss(output_mean, output_var, target)`,
            otherwise, `loss` takes two arguments `loss(output_mean, target)`
        log_prior_prec_min : float, default=-4
            lower bound of gridsearch interval for CV.
        log_prior_prec_max : float, default=4
            upper bound of gridsearch interval for CV.
        grid_size : int, default=100
            number of values to consider inside the gridsearch interval for CV.
        link_approx : {'mc', 'probit', 'bridge'}, default='probit'
            how to approximate the classification link function for the `'glm'`.
            For `pred_type='nn'`, only `'mc'` is possible.
        n_samples : int, default=100
            number of samples for `link_approx='mc'`.
        verbose : bool, default=False
            if true, the optimized prior precision will be printed
            (can be a large tensor if the prior has a diagonal covariance).
        """
        if method == 'marglik':
            self.prior_precision = init_prior_prec
            log_prior_prec = self.prior_precision.log()
            log_prior_prec.requires_grad = True
            optimizer = torch.optim.Adam([log_prior_prec], lr=lr)
            for _ in range(n_steps):
                optimizer.zero_grad()
                prior_prec = log_prior_prec.exp()
                neg_log_marglik = -self.log_marginal_likelihood(prior_precision=prior_prec)
                neg_log_marglik.backward()
                optimizer.step()
            self.prior_precision = log_prior_prec.detach().exp()
        elif method == 'CV':
            if val_loader is None:
                raise ValueError('CV requires a validation set DataLoader')
            interval = torch.logspace(
                log_prior_prec_min, log_prior_prec_max, grid_size
            )
            self.prior_precision = self._gridsearch(
                loss, interval, val_loader, pred_type=pred_type,
                link_approx=link_approx, n_samples=n_samples, loss_with_var=cv_loss_with_var
            )
        else:
            raise ValueError('For now only marglik and CV is implemented.')
        if verbose:
            print(f'Optimized prior precision is {self.prior_precision}.')

    def _gridsearch(self, loss, interval, val_loader, pred_type,
                    link_approx='probit', n_samples=100, loss_with_var=False):
        results = list()
        prior_precs = list()
        for prior_prec in interval:
            self.prior_precision = prior_prec
            try:
                out_dist, targets = validate(
                    self, val_loader, pred_type=pred_type,
                    link_approx=link_approx, n_samples=n_samples
                )
                if self.likelihood == 'regression':
                    out_mean, out_var = out_dist
                    if loss_with_var:
                        result = loss(out_mean, out_var, targets).item()
                    else:
                        result = loss(out_mean, targets).item()
                else:
                    result = loss(out_dist, targets).item()
            except RuntimeError:
                result = np.inf
            results.append(result)
            prior_precs.append(prior_prec)
        return prior_precs[np.argmin(results)]

    @property
    def sigma_noise(self):
        return self._sigma_noise

    @sigma_noise.setter
    def sigma_noise(self, sigma_noise):
        self._posterior_scale = None
        if np.isscalar(sigma_noise) and np.isreal(sigma_noise):
            self._sigma_noise = torch.tensor(sigma_noise, device=self._device)
        elif torch.is_tensor(sigma_noise):
            if sigma_noise.ndim == 0:
                self._sigma_noise = sigma_noise.to(self._device)
            elif sigma_noise.ndim == 1:
                if len(sigma_noise) > 1:
                    raise ValueError('Only homoscedastic output noise supported.')
                self._sigma_noise = sigma_noise[0].to(self._device)
            else:
                raise ValueError('Sigma noise needs to be scalar or 1-dimensional.')
        else:
            raise ValueError('Invalid type: sigma noise needs to be torch.Tensor or scalar.')

    @property
    def _H_factor(self):
        sigma2 = self.sigma_noise.square()
        return 1 / sigma2 / self.temperature


class ParametricLaplace(BaseLaplace):
    """
    Parametric Laplace class.

    Subclasses need to specify how the Hessian approximation is initialized,
    how to add up curvature over training data, how to sample from the
    Laplace approximation, and how to compute the functional variance.

    A Laplace approximation is represented by a MAP which is given by the
    `model` parameter and a posterior precision or covariance specifying
    a Gaussian distribution \\(\\mathcal{N}(\\theta_{MAP}, P^{-1})\\).
    The goal of this class is to compute the posterior precision \\(P\\)
    which sums as
    \\[
        P = \\sum_{n=1}^N \\nabla^2_\\theta \\log p(\\mathcal{D}_n \\mid \\theta)
        \\vert_{\\theta_{MAP}} + \\nabla^2_\\theta \\log p(\\theta) \\vert_{\\theta_{MAP}}.
    \\]
    Every subclass implements different approximations to the log likelihood Hessians,
    for example, a diagonal one. The prior is assumed to be Gaussian and therefore we have
    a simple form for \\(\\nabla^2_\\theta \\log p(\\theta) \\vert_{\\theta_{MAP}} = P_0 \\).
    In particular, we assume a scalar, layer-wise, or diagonal prior precision so that in
    all cases \\(P_0 = \\textrm{diag}(p_0)\\) and the structure of \\(p_0\\) can be varied.
    """

    def __init__(self, model, likelihood, sigma_noise=1., prior_precision=1.,
                 prior_mean=0., temperature=1., backend=BackPackGGN, backend_kwargs=None):
        super().__init__(model, likelihood, sigma_noise, prior_precision,
                         prior_mean, temperature, backend, backend_kwargs)
<<<<<<< HEAD

        self.H = None
=======
        try:
            self._init_H()
        except AttributeError:  # necessary information not yet available
            pass
        # posterior mean/mode
        self.mean = self.prior_mean
>>>>>>> 68f04778

    def _init_H(self):
        raise NotImplementedError

    def fit(self, train_loader, override=True):
        """Fit the local Laplace approximation at the parameters of the model.

        Parameters
        ----------
        train_loader : torch.data.utils.DataLoader
            each iterate is a training batch (X, y);
            `train_loader.dataset` needs to be set to access \\(N\\), size of the data set
        override : bool, default=True
            whether to initialize H, loss, and n_data again; setting to False is useful for
            online learning settings to accumulate a sequential posterior approximation.
        """
        if override:
            self._init_H()
            self.loss = 0
            self.n_data = 0

        self.model.eval()
        self.mean = parameters_to_vector(self.model.parameters()).detach()

        X, _ = next(iter(train_loader))
        with torch.no_grad():
            try:
                out = self.model(X[:1].to(self._device))
            except (TypeError, AttributeError):
                out = self.model(X.to(self._device))
        self.n_outputs = out.shape[-1]
        setattr(self.model, 'output_size', self.n_outputs)

        N = len(train_loader.dataset)
        for X, y in train_loader:
            self.model.zero_grad()
            X, y = X.to(self._device), y.to(self._device)
            loss_batch, H_batch = self._curv_closure(X, y, N)
            self.loss += loss_batch
            self.H += H_batch

        self.n_data += N

    @property
    def scatter(self):
        """Computes the _scatter_, a term of the log marginal likelihood that
        corresponds to L-2 regularization:
        `scatter` = \\((\\theta_{MAP} - \\mu_0)^{T} P_0 (\\theta_{MAP} - \\mu_0) \\).

        Returns
        -------
        [type]
            [description]
        """
        delta = (self.map_estimate - self.prior_mean)
        return (delta * self.prior_precision_diag) @ delta

    @property
    def log_det_prior_precision(self):
        """Compute log determinant of the prior precision
        \\(\\log \\det P_0\\)

        Returns
        -------
        log_det : torch.Tensor
        """
        return self.prior_precision_diag.log().sum()

    @property
    def log_det_posterior_precision(self):
        """Compute log determinant of the posterior precision
        \\(\\log \\det P\\) which depends on the subclasses structure
        used for the Hessian approximation.

        Returns
        -------
        log_det : torch.Tensor
        """
        raise NotImplementedError

    @property
    def log_det_ratio(self):
        """Compute the log determinant ratio, a part of the log marginal likelihood.
        \\[
            \\log \\frac{\\det P}{\\det P_0} = \\log \\det P - \\log \\det P_0
        \\]

        Returns
        -------
        log_det_ratio : torch.Tensor
        """
        return self.log_det_posterior_precision - self.log_det_prior_precision

<<<<<<< HEAD
    def _log_marginal_likelihood(self):
        return self.log_likelihood - 0.5 * (self.log_det_ratio + self.scatter)

    def __call__(self, x, pred_type='glm', link_approx='probit', n_samples=100):
        self._check_fit()

=======
    def square_norm(self, value):
        """Compute the square norm under post. Precision with `value-self.mean` as 𝛥:
        \\[
            \\Delta^\top P \\Delta
        \\]
        Returns
        -------
        square_form
        """
        raise NotImplementedError

    def log_prob(self, value, normalized=True):
        """Compute the log probability under the (current) Laplace approximation.

        Parameters
        ----------
        normalized : bool, default=True
            whether to return log of a properly normalized Gaussian or just the
            terms that depend on `value`.

        Returns
        -------
        log_prob : torch.Tensor
        """
        if not normalized:
            return - self.square_norm(value) / 2
        log_prob = - self.n_params / 2 * log(2 * pi) + self.log_det_posterior_precision / 2
        log_prob -= self.square_norm(value) / 2
        return log_prob

    def log_marginal_likelihood(self, prior_precision=None, sigma_noise=None):
        """Compute the Laplace approximation to the log marginal likelihood subject
        to specific Hessian approximations that subclasses implement.
        Requires that the Laplace approximation has been fit before.
        The resulting torch.Tensor is differentiable in `prior_precision` and
        `sigma_noise` if these have gradients enabled.
        By passing `prior_precision` or `sigma_noise`, the current value is
        overwritten. This is useful for iterating on the log marginal likelihood.

        Parameters
        ----------
        prior_precision : torch.Tensor, optional
            prior precision if should be changed from current `prior_precision` value
        sigma_noise : [type], optional
            observation noise standard deviation if should be changed

        Returns
        -------
        log_marglik : torch.Tensor
        """
        # update prior precision (useful when iterating on marglik)
        if prior_precision is not None:
            self.prior_precision = prior_precision

        # update sigma_noise (useful when iterating on marglik)
        if sigma_noise is not None:
            if self.likelihood != 'regression':
                raise ValueError('Can only change sigma_noise for regression.')
            self.sigma_noise = sigma_noise

        return self.log_likelihood - 0.5 * (self.log_det_ratio + self.scatter)

    def __call__(self, x, pred_type='glm', link_approx='probit', n_samples=100):
        """Compute the posterior predictive on input data `X`.

        Parameters
        ----------
        x : torch.Tensor
            `(batch_size, input_shape)`

        pred_type : {'glm', 'nn'}, default='glm'
            type of posterior predictive, linearized GLM predictive or neural
            network sampling predictive. The GLM predictive is consistent with
            the curvature approximations used here.

        link_approx : {'mc', 'probit', 'bridge'}
            how to approximate the classification link function for the `'glm'`.
            For `pred_type='nn'`, only 'mc' is possible.

        n_samples : int
            number of samples for `link_approx='mc'`.

        Returns
        -------
        predictive: torch.Tensor or Tuple[torch.Tensor]
            For `likelihood='classification'`, a torch.Tensor is returned with
            a distribution over classes (similar to a Softmax).
            For `likelihood='regression'`, a tuple of torch.Tensor is returned
            with the mean and the predictive variance.
        """
>>>>>>> 68f04778
        if pred_type not in ['glm', 'nn']:
            raise ValueError('Only glm and nn supported as prediction types.')

        if pred_type == 'glm':
            f_mu, f_var = self._glm_predictive_distribution(x)
            # regression
            if self.likelihood == 'regression':
                return f_mu, f_var
            # classification
            return self._classification_predictive(f_mu, f_var, link_approx, n_samples)
        else:
            samples = self._nn_predictive_samples(x, n_samples)
            if self.likelihood == 'regression':
                return samples.mean(dim=0), samples.var(dim=0)
            return samples.mean(dim=0)

    def predictive_samples(self, x, pred_type='glm', n_samples=100):
        """Sample from the posterior predictive on input data `x`.
        Can be used, for example, for Thompson sampling.

        Parameters
        ----------
        x : torch.Tensor
            input data `(batch_size, input_shape)`

        pred_type : {'glm', 'nn'}, default='glm'
            type of posterior predictive, linearized GLM predictive or neural
            network sampling predictive. The GLM predictive is consistent with
            the curvature approximations used here.

        n_samples : int
            number of samples

        Returns
        -------
        samples : torch.Tensor
            samples `(n_samples, batch_size, output_shape)`
        """
        if pred_type not in ['glm', 'nn']:
            raise ValueError('Only glm and nn supported as prediction types.')

        if pred_type == 'glm':
            f_mu, f_var = self._glm_predictive_distribution(x)
            assert f_var.shape == torch.Size([f_mu.shape[0], f_mu.shape[1], f_mu.shape[1]])
            dist = MultivariateNormal(f_mu, f_var)
            samples = dist.sample((n_samples,))
            if self.likelihood == 'regression':
                return samples
            return torch.softmax(samples, dim=-1)

        else:  # 'nn'
            return self._nn_predictive_samples(x, n_samples)

    @torch.enable_grad()
    def _glm_predictive_distribution(self, X):
        Js, f_mu = self.backend.jacobians(self.model, X)
        f_var = self.functional_variance(Js)
        return f_mu.detach(), f_var.detach()

    def _nn_predictive_samples(self, X, n_samples=100):
        fs = list()
        for sample in self.sample(n_samples):
            vector_to_parameters(sample, self.model.parameters())
            fs.append(self.model(X.to(self._device)).detach())
        vector_to_parameters(self.map_estimate, self.model.parameters())
        fs = torch.stack(fs)
        if self.likelihood == 'classification':
            fs = torch.softmax(fs, dim=-1)
        return fs

    def functional_variance(self, Jacs):
        """Compute functional variance for the `'glm'` predictive:
        `f_var[i] = Jacs[i] @ P.inv() @ Jacs[i].T`, which is a output x output
        predictive covariance matrix.
        Mathematically, we have for a single Jacobian
        \\(\\mathcal{J} = \\nabla_\\theta f(x;\\theta)\\vert_{\\theta_{MAP}}\\)
        the output covariance matrix
        \\( \\mathcal{J} P^{-1} \\mathcal{J}^T \\).

        Parameters
        ----------
        Jacs : torch.Tensor
            Jacobians of model output wrt parameters
            `(batch, outputs, parameters)`

        Returns
        -------
        f_var : torch.Tensor
            output covariance `(batch, outputs, outputs)`
        """
        raise NotImplementedError

    def sample(self, n_samples=100):
        """Sample from the Laplace posterior approximation, i.e.,
        \\( \\theta \\sim \\mathcal{N}(\\theta_{MAP}, P^{-1})\\).

        Parameters
        ----------
        n_samples : int, default=100
            number of samples
        """
        raise NotImplementedError

    def optimize_prior_precision(self, method='marglik', pred_type='glm', n_steps=100, lr=1e-1,
                                 init_prior_prec=1., val_loader=None, loss=get_nll,
                                 log_prior_prec_min=-4, log_prior_prec_max=4, grid_size=100,
                                 link_approx='probit', n_samples=100, verbose=False,
                                 cv_loss_with_var=False):
        """
        `optimize_prior_precision_base` from `BaseLaplace` with `pred_type` in `{'glm', 'nn'}`
        """
        assert pred_type in ['glm', 'nn']
        self.optimize_prior_precision_base(pred_type, method, n_steps, lr,
                                           init_prior_prec, val_loader, loss,
                                           log_prior_prec_min, log_prior_prec_max,
                                           grid_size, link_approx, n_samples,
                                           verbose, cv_loss_with_var)

    @property
    def posterior_precision(self):
        """Compute or return the posterior precision \\(P\\).

        Returns
        -------
        posterior_prec : torch.Tensor
        """
        raise NotImplementedError


class FullLaplace(ParametricLaplace):
    """Laplace approximation with full, i.e., dense, log likelihood Hessian approximation
    and hence posterior precision. Based on the chosen `backend` parameter, the full
    approximation can be, for example, a generalized Gauss-Newton matrix.
    Mathematically, we have \\(P \\in \\mathbb{R}^{P \\times P}\\).
    See `BaseLaplace` for the full interface.
    """
    # key to map to correct subclass of BaseLaplace, (subset of weights, Hessian structure)
    _key = ('all', 'full')

    def __init__(self, model, likelihood, sigma_noise=1., prior_precision=1.,
                 prior_mean=0., temperature=1., backend=BackPackGGN, backend_kwargs=None):
        super().__init__(model, likelihood, sigma_noise, prior_precision,
                         prior_mean, temperature, backend, backend_kwargs)
        self._posterior_scale = None

    def _init_H(self):
        self.H = torch.zeros(self.n_params, self.n_params, device=self._device)

    def _curv_closure(self, X, y, N):
        return self.backend.full(X, y, N=N)

    def fit(self, train_loader, override=True):
        self._posterior_scale = None
        return super().fit(train_loader, override=override)

    def _compute_scale(self):
        self._posterior_scale = invsqrt_precision(self.posterior_precision)

    @property
    def posterior_scale(self):
        """Posterior scale (square root of the covariance), i.e.,
        \\(P^{-\\frac{1}{2}}\\).

        Returns
        -------
        scale : torch.tensor
            `(parameters, parameters)`
        """
        if self._posterior_scale is None:
            self._compute_scale()
        return self._posterior_scale

    @property
    def posterior_covariance(self):
        """Posterior covariance, i.e., \\(P^{-1}\\).

        Returns
        -------
        covariance : torch.tensor
            `(parameters, parameters)`
        """
        scale = self.posterior_scale
        return scale @ scale.T

    @property
    def posterior_precision(self):
        """Posterior precision \\(P\\).

        Returns
        -------
        precision : torch.tensor
            `(parameters, parameters)`
        """
        return self._H_factor * self.H + torch.diag(self.prior_precision_diag)

    @property
    def log_det_posterior_precision(self):
        return self.posterior_precision.logdet()

    def square_norm(self, value):
        delta = value - self.mean
        return delta @ self.posterior_precision @ delta

    def functional_variance(self, Js):
        return torch.einsum('ncp,pq,nkq->nck', Js, self.posterior_covariance, Js)

    def sample(self, n_samples=100):
        dist = MultivariateNormal(loc=self.map_estimate, scale_tril=self.posterior_scale)
        return dist.sample((n_samples,))


class KronLaplace(ParametricLaplace):
    """Laplace approximation with Kronecker factored log likelihood Hessian approximation
    and hence posterior precision.
    Mathematically, we have for each parameter group, e.g., torch.nn.Module,
    that \\P\\approx Q \\otimes H\\.
    See `BaseLaplace` for the full interface and see
    `laplace.matrix.Kron` and `laplace.matrix.KronDecomposed` for the structure of
    the Kronecker factors. `Kron` is used to aggregate factors by summing up and
    `KronDecomposed` is used to add the prior, a Hessian factor (e.g. temperature),
    and computing posterior covariances, marginal likelihood, etc.
    Damping can be enabled by setting `damping=True`.
    """
    # key to map to correct subclass of BaseLaplace, (subset of weights, Hessian structure)
    _key = ('all', 'kron')

    def __init__(self, model, likelihood, sigma_noise=1., prior_precision=1.,
                 prior_mean=0., temperature=1., backend=BackPackGGN, damping=False,
                 **backend_kwargs):
        self.damping = damping
        self.H_facs = None
        super().__init__(model, likelihood, sigma_noise, prior_precision,
                         prior_mean, temperature, backend, **backend_kwargs)

    def _init_H(self):
        self.H = Kron.init_from_model(self.model, self._device)

    def _curv_closure(self, X, y, N):
        return self.backend.kron(X, y, N=N)

    @staticmethod
    def _rescale_factors(kron, factor):
        for F in kron.kfacs:
            if len(F) == 2:
                F[1] *= factor
        return kron

    def fit(self, train_loader, override=True):
        if override:
            self.H_facs = None

        if self.H_facs is not None:
            n_data_old = self.n_data
            n_data_new = len(train_loader.dataset)
            self._init_H()  # re-init H non-decomposed
            # discount previous Kronecker factors to sum up properly together with new ones
            self.H_facs = self._rescale_factors(self.H_facs, n_data_old / (n_data_old + n_data_new))

        super().fit(train_loader, override=override)

        if self.H_facs is None:
            self.H_facs = self.H
        else:
            # discount new factors that were computed assuming N = n_data_new
            self.H = self._rescale_factors(self.H, n_data_new / (n_data_new + n_data_old))
            self.H_facs += self.H
        # Decompose to self.H for all required quantities but keep H_facs for further inference
        self.H = self.H_facs.decompose(damping=self.damping)

    @property
    def posterior_precision(self):
        """Kronecker factored Posterior precision \\(P\\).

        Returns
        -------
        precision : `laplace.matrix.KronDecomposed`
        """
        return self.H * self._H_factor + self.prior_precision

    @property
    def log_det_posterior_precision(self):
        if type(self.H) is Kron:  # Fall back to diag prior
            return self.prior_precision_diag.log().sum()
        return self.posterior_precision.logdet()

    def square_norm(self, value):
        delta = value - self.mean
        if type(self.H) is Kron:  # fall back to prior
            return (delta * self.prior_precision_diag) @ delta
        return delta @ self.posterior_precision.bmm(delta, exponent=1)

    def functional_variance(self, Js):
        return self.posterior_precision.inv_square_form(Js)

    def sample(self, n_samples=100):
        samples = torch.randn(n_samples, self.n_params, device=self._device)
        samples = self.posterior_precision.bmm(samples, exponent=-0.5)
        return self.map_estimate.reshape(1, self.n_params) + samples.reshape(n_samples, self.n_params)

    @BaseLaplace.prior_precision.setter
    def prior_precision(self, prior_precision):
        # Extend setter from Laplace to restrict prior precision structure.
        super(KronLaplace, type(self)).prior_precision.fset(self, prior_precision)
        if len(self.prior_precision) not in [1, self.n_layers]:
            raise ValueError('Prior precision for Kron either scalar or per-layer.')


class LowRankLaplace(ParametricLaplace):
    """Laplace approximation with low-rank log likelihood Hessian (approximation). 
    The low-rank matrix is represented by an eigendecomposition (vecs, values).
    Based on the chosen `backend`, either a true Hessian or, for example, GGN
    approximation could be used.
    The posterior precision is computed as
    \\( P = V diag(l) V^T + P_0.\\)
    To sample, compute the functional variance, and log determinant, algebraic tricks 
    are usedto reduce the costs of inversion to the that of a \\(K \times K\\) matrix
    if we have a rank of K.
    
    See `BaseLaplace` for the full interface.
    """
    _key = ('all', 'lowrank')
    def __init__(self, model, likelihood, sigma_noise=1, prior_precision=1, prior_mean=0, 
                 temperature=1, backend=AsdlHessian, backend_kwargs=None):
        super().__init__(model, likelihood, sigma_noise=sigma_noise, 
                         prior_precision=prior_precision, prior_mean=prior_mean, 
                         temperature=temperature, backend=backend, backend_kwargs=backend_kwargs)
    
    def _init_H(self):
        pass

    @property
    def V(self):
        (U, l), prior_prec_diag = self.posterior_precision
        return U / prior_prec_diag.reshape(-1, 1)

    @property
    def Kinv(self):
        (U, l), _ = self.posterior_precision
        return torch.inverse(torch.diag(1 / l) + U.T @ self.V)

    def fit(self, train_loader, override=True):
        # override fit since output of eighessian not additive across batch
        if not override:
            # LowRankLA cannot be updated since eigenvalue representation not additive
            raise ValueError('LowRank LA does not support updating.')

        self.model.eval()
        self.mean = parameters_to_vector(self.model.parameters()).detach()

        X, _ = next(iter(train_loader))
        with torch.no_grad():
            try:
                out = self.model(X[:1].to(self._device))
            except (TypeError, AttributeError):
                out = self.model(X.to(self._device))
        self.n_outputs = out.shape[-1]
        setattr(self.model, 'output_size', self.n_outputs)

        eigenvectors, eigenvalues, loss = self.backend.eig_lowrank(train_loader)
        self.H = (eigenvectors, eigenvalues)
        self.loss = loss

        self.n_data = len(train_loader.dataset)

    @property
    def posterior_precision(self):
        """Return correctly scaled posterior precision that would be constructed
        as H[0] @ diag(H[1]) @ H[0].T + self.prior_precision_diag.

        Returns
        -------
        H : tuple(eigenvectors, eigenvalues)
            scaled self.H with temperature and loss factors.
        prior_precision_diag : torch.Tensor
            diagonal prior precision shape `parameters` to be added to H.
        """
        return (self.H[0], self._H_factor * self.H[1]), self.prior_precision_diag

    def functional_variance(self, Jacs):
        prior_var = torch.einsum('ncp,nkp->nck', Jacs / self.prior_precision_diag, Jacs)
        Jacs_V = torch.einsum('ncp,pl->ncl', Jacs, self.V)
        info_gain = torch.einsum('ncl,nkl->nck', Jacs_V @ self.Kinv, Jacs_V)
        return prior_var - info_gain

    def sample(self, n_samples):
        samples = torch.randn(self.n_params, n_samples)
        d = self.prior_precision_diag
        Vs = self.V * d.sqrt().reshape(-1, 1)
        VtV = Vs.T @ Vs
        Ik = torch.eye(len(VtV))
        A = torch.linalg.cholesky(VtV)
        B = torch.linalg.cholesky(VtV + Ik)
        A_inv = torch.inverse(A)
        C = torch.inverse(A_inv.T @ (B - Ik) @ A_inv)
        Kern_inv = torch.inverse(torch.inverse(C) + Vs.T @ Vs)
        dinv_sqrt = (d).sqrt().reshape(-1, 1)
        prior_sample = dinv_sqrt * samples
        gain_sample = dinv_sqrt * Vs @ Kern_inv @ (Vs.T @ samples)
        return self.mean + (prior_sample - gain_sample).T

    @property
    def log_det_posterior_precision(self):
        (U, l), prior_prec_diag = self.posterior_precision
        return l.log().sum() + prior_prec_diag.log().sum() - torch.logdet(self.Kinv)


class DiagLaplace(ParametricLaplace):
    """Laplace approximation with diagonal log likelihood Hessian approximation
    and hence posterior precision.
    Mathematically, we have \\(P \\approx \\textrm{diag}(P)\\).
    See `BaseLaplace` for the full interface.
    """
    # key to map to correct subclass of BaseLaplace, (subset of weights, Hessian structure)
    _key = ('all', 'diag')

    def _init_H(self):
        self.H = torch.zeros(self.n_params, device=self._device)

    def _curv_closure(self, X, y, N):
        return self.backend.diag(X, y, N=N)

    @property
    def posterior_precision(self):
        """Diagonal posterior precision \\(p\\).

        Returns
        -------
        precision : torch.tensor
            `(parameters)`
        """
        return self._H_factor * self.H + self.prior_precision_diag

    @property
    def posterior_scale(self):
        """Diagonal posterior scale \\(\\sqrt{p^{-1}}\\).

        Returns
        -------
        precision : torch.tensor
            `(parameters)`
        """
        return 1 / self.posterior_precision.sqrt()

    @property
    def posterior_variance(self):
        """Diagonal posterior variance \\(p^{-1}\\).

        Returns
        -------
        precision : torch.tensor
            `(parameters)`
        """
        return 1 / self.posterior_precision

    @property
    def log_det_posterior_precision(self):
        return self.posterior_precision.log().sum()

    def square_norm(self, value):
        delta = value - self.mean
        return delta @ (delta * self.posterior_precision)

    def functional_variance(self, Js: torch.Tensor) -> torch.Tensor:
        self._check_jacobians(Js)
        return torch.einsum('ncp,p,nkp->nck', Js, self.posterior_variance, Js)

    def sample(self, n_samples=100):
        samples = torch.randn(n_samples, self.n_params, device=self._device)
        samples = samples * self.posterior_scale.reshape(1, self.n_params)
        return self.map_estimate.reshape(1, self.n_params) + samples


class FunctionalLaplace(BaseLaplace):
    """
    Applying the GGN (General Gauss Newton) approximation for the Hessian in the Laplace approximation of the posterior
    turns the underlying probabilistic model from a BNN into a GLM (generalized linear model).
    This GLM (in the weight space) is equivalent to a GP (in the function space), see
    [Approximate Inference Turns Deep Networks into Gaussian Processes (Khan et al., 2019)](https://arxiv.org/abs/1906.01930)

    This class implements the (approximate) GP inference through which
    we obtain the desired quantities (posterior predictive, marginal log-likelihood).
    See [Improving predictions of Bayesian neural nets via local linearization (Immer et al., 2021)](https://arxiv.org/abs/2008.08400)
    for more details.

    Note that for `likelihood='classification'`, we approximate \( L_{NN} \\) with a diagonal matrix
    ( \\( L_{NN} \\) is a block-diagonal matrix, where blocks represent Hessians of per-data-point log-likelihood w.r.t.
     neural network output \\( f \\), See Appendix [A.2.1](https://arxiv.org/abs/2008.08400) for exact definition). We
     resort to such an approximation because of the (possible) errors found in Laplace approximation for
     multiclass GP classification in Chapter 3.5 of [R&W 2006 GP book](http://www.gaussianprocess.org/gpml/),
     see the question
     [here](https://stats.stackexchange.com/questions/555183/gaussian-processes-multi-class-laplace-approximation)
     for more details. Alternatively, one could also resort to *one-vs-one* or *one-vs-rest* implementations
     for multiclass classification, however, that is not (yet) supported here.

    Parameters
    ----------
    M : int
        number of data points for Subset-of-Data (SOD) approximate GP inference.
        By default (`M=None`), all data points from train dataset are used
    diagonal_kernel : bool
        GP kernel here is product of Jacobians, which results in a \\( C \\times C\\) matrix where \\(C\\) is the output
        dimension. If `diagonal_kernel=True`, only a diagonal of a GP kernel is used. This is (somewhat) equivalent to
        assuming independent GPs across output channels.

    See `BaseLaplace` class for the full interface.
    """
    # key to map to correct subclass of BaseLaplace, (subset of weights, Hessian structure)
    _key = ('all', 'GP')

    def __init__(self, model, likelihood, M=None, sigma_noise=1., prior_precision=1.,
                 prior_mean=0., temperature=1., backend=BackPackGGN, backend_kwargs=None,
                 diagonal_kernel=False):
        assert backend in [BackPackGGN, AsdlGGN]
        if isinstance(backend, AsdlGGN):
            assert likelihood == 'classification'
        super().__init__(model, likelihood, sigma_noise, prior_precision,
                         prior_mean, temperature, backend, backend_kwargs)

        self.M = M
        self.diagonal_kernel = diagonal_kernel

        self.K_MM = None
        self.Sigma_inv = None  # (K_{MM} + L_MM_inv)^{-1}
        self.train_loader = None  # needed in functional variance and marginal log likelihood
        self.batch_size = None
        self.prior_factor_sod = None
        self.mu = None  # mean in the scatter term of the log marginal likelihood
        self.L = None

    def _check_fit(self):
        if (self.K_MM is None) or (self.Sigma_inv is None) or (self.train_loader is None):
            raise AttributeError('Laplace not fitted. Run fit() first.')

    def _init_K_MM(self):
        if self.diagonal_kernel:
            self.K_MM = [torch.zeros(size=(self.M, self.M), device=self._device) for _ in range(self.n_outputs)]
        else:
            self.K_MM = torch.zeros(size=(self.M * self.n_outputs, self.M * self.n_outputs), device=self._device)

    def _init_Sigma_inv(self):
        if self.diagonal_kernel:
            self.Sigma_inv = [torch.zeros(size=(self.M, self.M), device=self._device) for _ in range(self.n_outputs)]
        else:
            self.Sigma_inv = torch.zeros(size=(self.M * self.n_outputs, self.M * self.n_outputs), device=self._device)

    def _curv_closure(self, X, y):
        return self.backend.gp_quantities(X, y, self._H_factor)

    def _store_K_batch(self, K_batch, i, j):
        if self.diagonal_kernel:
            for c in range(self.n_outputs):
                self.K_MM[c][i * self.batch_size:min((i + 1) * self.batch_size, self.M),
                j * self.batch_size:min((j + 1) * self.batch_size, self.M)] = K_batch[:, :, c]
                if i != j:
                    self.K_MM[c][j * self.batch_size:min((j + 1) * self.batch_size, self.M),
                    i * self.batch_size:min((i + 1) * self.batch_size, self.M)] = torch.transpose(K_batch[:, :, c], 0,
                                                                                                  1)
        else:
            bC = self.batch_size * self.n_outputs
            MC = self.M * self.n_outputs
            self.K_MM[i * bC:min((i + 1) * bC, MC), j * bC:min((j + 1) * bC, MC)] = K_batch
            if i != j:
                self.K_MM[j * bC:min((j + 1) * bC, MC), i * bC:min((i + 1) * bC, MC)] = torch.transpose(K_batch, 0, 1)

    def _build_L(self, lambdas):
        L_diag = torch.diagonal(torch.cat(lambdas, dim=0), dim1=-2, dim2=-1).reshape(-1)
        if self.diagonal_kernel:
            return [L_diag[i::self.n_outputs] for i in range(self.n_outputs)]
        else:
            return L_diag

    def _build_Sigma_inv(self):
        if self.diagonal_kernel:
            return [torch.linalg.cholesky(self.K_MM[c] + torch.diag(1. / lambda_c)) for c, lambda_c in
                    enumerate(self.L)]
        else:
            return torch.linalg.cholesky(self.K_MM + torch.diag(1 / self.L))

    def _get_SoD_data_loader(self, train_loader: DataLoader, seed: int = 0) -> DataLoader:
        """
        Subset-of-Datapoints data loader
        """
        np.random.seed(seed)
        return DataLoader(dataset=train_loader.dataset, batch_size=train_loader.batch_size,
                          sampler=SoDSampler(N=len(train_loader.dataset), M=self.M), shuffle=False)

    def fit(self, train_loader):
        """Fit the Laplace approximation of a GP posterior.

        Parameters
        ----------
        train_loader : torch.data.utils.DataLoader
            `train_loader.dataset` needs to be set to access \\(N\\), size of the data set
            `train_loader.batch_size` needs to be set to access \\(b\\) batch_size
        """

        X, _ = next(iter(train_loader))
        with torch.no_grad():
            self.n_outputs = self.model(X[:1].to(self._device)).shape[-1]
        setattr(self.model, 'output_size', self.n_outputs)
        self.batch_size = train_loader.batch_size

        if self.likelihood == 'regression' and self.n_outputs > 1 and self.diagonal_kernel:
            warnings.warn('Using FunctionalLaplace with the diagonal approximation of a GP kernel is not recommended '
                          'in the case of multivariate regression. Predictive variance will likely be overestimated.')

        self.model.eval()

        N = len(train_loader.dataset)
        self.n_data = N
        if self.M is None:  # by default, all training data points are used for GP inference
            self.M = N
        train_loader = self._get_SoD_data_loader(train_loader)
        self.train_loader = train_loader
        self.prior_factor_sod = self.M / self.n_data

        self._init_K_MM()
        self._init_Sigma_inv()

        f, lambdas, mu = [], [], []
        for i, batch in enumerate(train_loader):
            X, y = batch
            X, y = X.to(self._device), y.to(self._device)
            loss_batch, Js_batch, f_batch, lambdas_batch = self._curv_closure(X, y)
            self.loss += loss_batch
            lambdas.append(lambdas_batch)
            f.append(f_batch)
            mu.append(self._mean_scatter_term_batch(Js_batch, f_batch, y))  # needed for marginal likelihood
            for j, batch_2 in enumerate(train_loader):
                if j >= i:
                    X2, _ = batch_2
                    X2 = X2.to(self._device)
                    K_batch = self._kernel_batch(Js_batch, X2)
                    self._store_K_batch(K_batch, i, j)

        self.L = self._build_L(lambdas)
        self.Sigma_inv = self._build_Sigma_inv()
        self.mu = torch.cat(mu, dim=0)

    def __call__(self, x, pred_type='gp', link_approx='probit', n_samples=100):
        if pred_type not in ['gp']:
            raise ValueError('Only gp supported as prediction type.')

        self._check_fit()

        f_mu, f_var = self.gp_posterior(x)
        # regression
        if self.likelihood == 'regression':
            return f_mu, f_var
        # classification
        return self._classification_predictive(f_mu, f_var, link_approx, n_samples)

    def predictive_samples(self, x, n_samples=100):
        """Sample from the posterior predictive on input data `x`.

        Parameters
        ----------
        x : torch.Tensor
            input data `(batch_size, input_shape)`

        n_samples : int
            number of samples

        Returns
        -------
        samples : torch.Tensor
            samples `(n_samples, batch_size, output_shape)`
        """
        self._check_fit()

        f_mu, f_var = self.gp_posterior(x)
        assert f_var.shape == torch.Size([f_mu.shape[0], f_mu.shape[1], f_mu.shape[1]])
        dist = MultivariateNormal(f_mu, f_var)
        samples = dist.sample((n_samples,))
        if self.likelihood == 'regression':
            return samples
        return torch.softmax(samples, dim=-1)

    def gp_posterior(self, X_star):
        """
        \\(q(f_* | x_*, \mathcal{D}) = \mathcal{N} (f_*, \Sigma_*) \\), where
        \\(\Sigma_* =  K_{**} - K_{*M} (K_{MM}+ L_{MM}^{-1})^{-1} K_{M*}\\)

        See eq. A.6 in [Improving predictions of Bayesian neural nets via local linearization](https://arxiv.org/abs/2008.08400)

        Parameters
        ----------
        X_star : torch.Tensor
            test data points \\(X_* \in \mathbb{R}^{N_{test} \\times C} \\)

        Returns
        -------
        f_mu : torch.Tensor
            mean of the GP posterior distribution
        f_var: torch.Tensor
            variance of the GP posterior distribution


        """
        Js, f_mu = self._jacobians(X_star)
        f_var = self._gp_posterior_variance(Js, X_star)
        if self.diagonal_kernel:
            f_var = torch.diag_embed(f_var)
        return f_mu.detach(), f_var.detach()

    def _gp_posterior_variance(self, Js_star, X_star):
        """
        GP posterior variance: \\( k_{**} - K_{*M} (K_{MM}+ L_{MM}^{-1})^{-1} K_{M*}\\)

        Parameters
        ----------
        Js_star : torch.Tensor
            Jacobians of test data points
        X_star : torch.Tensor
            test data points \\(X \in \mathbb{R}^{N_{test} \\times C} \\)
        """

        self._check_fit()

        K_star = self._kernel_star(Js_star, X_star)

        K_M_star = []
        for X_batch, _ in self.train_loader:
            K_M_star_batch = self._kernel_batch_star(Js_star, X_batch)
            K_M_star.append(K_M_star_batch)

        f_var = K_star - self._build_K_star_M(K_M_star)
        return f_var

    def _build_K_star_M(self, K_M_star):
        K_M_star = torch.cat(K_M_star, dim=1)
        if self.diagonal_kernel:
            prods = []
            for c in range(self.n_outputs):
                v = torch.squeeze(torch.linalg.solve(self.Sigma_inv[c], K_M_star[:, :, c].unsqueeze(2)), 2)
                prod = torch.einsum('bm,bm->b', v, v)
                prods.append(prod.unsqueeze(1))
            prods = torch.cat(prods, dim=1)
            return prods

        else:
            # in the reshape below we go from (N_test, M, C, C) to (N_test, M*C, C)
            K_M_star = K_M_star.reshape(K_M_star.shape[0], -1, K_M_star.shape[-1])
            v = torch.linalg.solve(self.Sigma_inv, K_M_star)
            return torch.einsum('bcm,bcn->bmn', v, v)

    def _log_marginal_likelihood(self):
        self.fit(self.train_loader)
        if self.likelihood == 'classification':
            if not self.diagonal_kernel:
                warnings.warn('Classification log marginal likelihood is not well-defined without the assumption on '
                              'independent GP kernels.')
            return self.log_likelihood - 0.5 * (self.scatter_lml + self.log_det_K)
        elif self.likelihood == 'regression':
            return - 0.5 * (self.log_det_K + self.scatter_lml + self.M * self.n_outputs * np.log(2 * np.pi))

    @property
    def log_det_K(self):
        """
        Computes log determinant term in GP marginal likelihood

        For `classification` we use eq. (3.44) from Chapter 3.5 from
        [GP book R&W 2006](http://www.gaussianprocess.org/gpml/chapters/) with
        (note that we always use diagonal approximation \\(D\\) of the Hessian of log likelihood w.r.t. \\(f\\)):

        log determinant term := \\( \log | I + D^{1/2}K D^{1/2} | \\)

        For `regression`, we use ["standard" GP marginal likelihood](https://stats.stackexchange.com/questions/280105/log-marginal-likelihood-for-gaussian-process):

        log determinant term := \\( \log | K + \\sigma_2 I | \\)
        """
        if self.likelihood == "regression":
            if self.diagonal_kernel:
                log_det = 0.
                for c in range(self.n_outputs):
                    log_det += torch.logdet(
                        self.K_MM[c] + torch.eye(n=self.K_MM[c].shape[0]) * self.sigma_noise.square())
                return log_det
            else:
                return torch.logdet(self.K_MM + torch.eye(n=self.K_MM.shape[0]) * self.sigma_noise.square())
        else:
            if self.diagonal_kernel:
                log_det = 0.
                for c in range(self.n_outputs):
                    W = torch.sqrt(self.L[c])
                    log_det += torch.logdet(W[:, None] * self.K_MM[c] * W + torch.eye(n=self.K_MM[c].shape[0]))
                return log_det
            else:
                W = torch.sqrt(self.L)
                return torch.logdet(W[:, None] * self.K_MM * W + torch.eye(n=self.K_MM.shape[0]))

    @property
    def scatter_lml(self, eps=0.001):
        """
        Compute scatter term in GP log marginal likelihood.

        For `classification` we use eq. (3.44) from Chapter 3.5 from
        [GP book R&W 2006](http://www.gaussianprocess.org/gpml/chapters/) with \\(\hat{f} = f \\):

        scatter term := \\( f K^{-1} f^{T} \\)

        For `regression`, we use ["standard" GP marginal likelihood](https://stats.stackexchange.com/questions/280105/log-marginal-likelihood-for-gaussian-process):

        scatter term := \\( (y - m)K^{-1}(y -m )^T \\),
        where \\( m \\) is the mean of the GP prior, which in our case corresponds to
        \\( m := f + J (\\theta - \\theta_{MAP}) \\)

        """
        if self.likelihood == "regression":
            noise = self.sigma_noise.square()
        else:
            noise = eps
        if self.diagonal_kernel:
            scatter = 0.
            for c in range(self.n_outputs):
                K_inv = torch.inverse(self.K_MM[c] + torch.eye(n=self.K_MM[c].shape[0]) * noise)
                scatter += torch.dot(self.mu[:, c], torch.matmul(K_inv, self.mu[:, c]))
        else:
            K_inv = torch.inverse(self.K_MM + torch.eye(n=self.K_MM.shape[0]) * noise)
            scatter = torch.dot(self.mu.reshape(-1), torch.matmul(K_inv, self.mu.reshape(-1)))

        return scatter

    def optimize_prior_precision(self, method='marglik', n_steps=100, lr=1e-1,
                                 init_prior_prec=1., val_loader=None, loss=get_nll,
                                 log_prior_prec_min=-4, log_prior_prec_max=4, grid_size=100,
                                 pred_type='gp', link_approx='probit', n_samples=100,
                                 verbose=False):
        """
        `optimize_prior_precision_base` from `BaseLaplace` with `pred_type='GP'`
        """
        assert pred_type == 'gp'
        self.optimize_prior_precision_base(pred_type, method, n_steps, lr,
                                           init_prior_prec, val_loader, loss,
                                           log_prior_prec_min, log_prior_prec_max,
                                           grid_size, link_approx, n_samples,
                                           verbose)

    def _kernel_batch(self, jacobians, batch):
        """
        Compute K_bb, which is part of K_MM kernel matrix.

        Parameters
        ----------
        jacobians : torch.Tensor (b, C, P)
        batch : torch.Tensor (b, C)

        Returns
        -------
        kernel : torch.tensor
            K_bb with shape (b * C, b * C)
        """
        jacobians_2, _ = self._jacobians(batch)
        P = jacobians.shape[-1]  # nr model params
        prior = self.prior_factor_sod / self.prior_precision_diag
        if self.diagonal_kernel:
            kernel = torch.einsum('bcp,ecp->bec', jacobians, jacobians_2 * prior)
        else:
            kernel = torch.einsum('ap,p,bp->ab', jacobians.reshape(-1, P), prior, jacobians_2.reshape(-1, P))
        return kernel

    def _kernel_star(self, jacobians, batch):
        """
        Compute K_star_star kernel matrix.

        Parameters
        ----------
        jacobians : torch.Tensor (b, C, P)
        batch : torch.Tensor (b, C)

        Returns
        -------
        kernel : torch.tensor
            K_star with shape (b, C, C)

        """
        jacobians_2, _ = self._jacobians(batch)
        prior = self.prior_factor_sod / self.prior_precision_diag
        if self.diagonal_kernel:
            kernel = torch.einsum('bcp,bcp->bc', jacobians, jacobians_2 * prior)
        else:
            kernel = torch.einsum('bcp,p,bep->bce', jacobians, prior, jacobians_2)
        return kernel

    def _kernel_batch_star(self, jacobians, batch):
        """
        Compute K_b_star, which is a part of K_M_star kernel matrix.

        Parameters
        ----------
        jacobians : torch.Tensor (b1, C, P)
        batch : torch.Tensor (b2, C)

        Returns
        -------
        kernel : torch.tensor
            K_batch_star with shape (b1, b2, C, C)
        """
        jacobians_2, _ = self._jacobians(batch)
        prior = self.prior_factor_sod / self.prior_precision_diag
        if self.diagonal_kernel:
            kernel = torch.einsum('bcp,ecp->bec', jacobians, jacobians_2 * prior)
        else:
            kernel = torch.einsum('bcp,p,dep->bdce', jacobians, prior, jacobians_2)
        return kernel

    def _jacobians(self, X):
        """
        A wrapper function to compute jacobians - this enables reusing same kernel methods (kernel_batch etc.)
        in FunctionalLaplace and FunctionalLLLaplace by simply overwriting this method instead of all kernel methods.
        """
        return self.backend.jacobians(self.model, X)

    def _mean_scatter_term_batch(self, Js, f, y):
        """
        Compute mean vector in the scatter term in the log marginal likelihood

        See `scatter_lml` property above for the exact equations of mean vectors in scatter terms for
        both types of likelihood (regression, classification).

        Parameters
        ----------
        Js : torch.tensor
              Jacobians (batch, output_shape, parameters)
        f : torch.tensor
              NN output (batch, output_shape)
        y: torch.tensor
              data labels (batch, output_shape)

        Returns
        -------
        mu : torch.tensor
            K_batch_star with shape (batch, output_shape)
        """

        if self.likelihood == 'regression':
            return y - (f + torch.einsum('bcp,p->bc', Js, self.prior_mean - self.map_estimate))
        elif self.likelihood == "classification":
            return f<|MERGE_RESOLUTION|>--- conflicted
+++ resolved
@@ -423,17 +423,13 @@
                  prior_mean=0., temperature=1., backend=BackPackGGN, backend_kwargs=None):
         super().__init__(model, likelihood, sigma_noise, prior_precision,
                          prior_mean, temperature, backend, backend_kwargs)
-<<<<<<< HEAD
-
-        self.H = None
-=======
+
         try:
             self._init_H()
         except AttributeError:  # necessary information not yet available
             pass
         # posterior mean/mode
         self.mean = self.prior_mean
->>>>>>> 68f04778
 
     def _init_H(self):
         raise NotImplementedError
@@ -527,14 +523,6 @@
         """
         return self.log_det_posterior_precision - self.log_det_prior_precision
 
-<<<<<<< HEAD
-    def _log_marginal_likelihood(self):
-        return self.log_likelihood - 0.5 * (self.log_det_ratio + self.scatter)
-
-    def __call__(self, x, pred_type='glm', link_approx='probit', n_samples=100):
-        self._check_fit()
-
-=======
     def square_norm(self, value):
         """Compute the square norm under post. Precision with `value-self.mean` as 𝛥:
         \\[
@@ -625,7 +613,6 @@
             For `likelihood='regression'`, a tuple of torch.Tensor is returned
             with the mean and the predictive variance.
         """
->>>>>>> 68f04778
         if pred_type not in ['glm', 'nn']:
             raise ValueError('Only glm and nn supported as prediction types.')
 
