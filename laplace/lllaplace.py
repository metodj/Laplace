from copy import deepcopy
import torch
from torch.nn.utils import parameters_to_vector, vector_to_parameters
from laplace.baselaplace import ParametricLaplace, FullLaplace, KronLaplace, DiagLaplace, FunctionalLaplace
from laplace.feature_extractor import FeatureExtractor

from laplace.matrix import Kron
from laplace.curvature import BackPackGGN, BackPackInterface


__all__ = ['FullLLLaplace', 'KronLLLaplace', 'DiagLLLaplace']


class LLLaplace(ParametricLaplace):
    """Baseclass for all last-layer Laplace approximations in this library.
    Subclasses specify the structure of the Hessian approximation.
    See `BaseLaplace` for the full interface.

    A Laplace approximation is represented by a MAP which is given by the
    `model` parameter and a posterior precision or covariance specifying
    a Gaussian distribution \\(\\mathcal{N}(\\theta_{MAP}, P^{-1})\\).
    Here, only the parameters of the last layer of the neural network
    are treated probabilistically.
    The goal of this class is to compute the posterior precision \\(P\\)
    which sums as
    \\[
        P = \\sum_{n=1}^N \\nabla^2_\\theta \\log p(\\mathcal{D}_n \\mid \\theta)
        \\vert_{\\theta_{MAP}} + \\nabla^2_\\theta \\log p(\\theta) \\vert_{\\theta_{MAP}}.
    \\]
    Every subclass implements different approximations to the log likelihood Hessians,
    for example, a diagonal one. The prior is assumed to be Gaussian and therefore we have
    a simple form for \\(\\nabla^2_\\theta \\log p(\\theta) \\vert_{\\theta_{MAP}} = P_0 \\).
    In particular, we assume a scalar or diagonal prior precision so that in
    all cases \\(P_0 = \\textrm{diag}(p_0)\\) and the structure of \\(p_0\\) can be varied.

    Parameters
    ----------
    model : torch.nn.Module or `laplace.feature_extractor.FeatureExtractor`
    likelihood : {'classification', 'regression'}
        determines the log likelihood Hessian approximation
    sigma_noise : torch.Tensor or float, default=1
        observation noise for the regression setting; must be 1 for classification
    prior_precision : torch.Tensor or float, default=1
        prior precision of a Gaussian prior (= weight decay);
        can be scalar, per-layer, or diagonal in the most general case
    prior_mean : torch.Tensor or float, default=0
        prior mean of a Gaussian prior, useful for continual learning
    temperature : float, default=1
        temperature of the likelihood; lower temperature leads to more
        concentrated posterior and vice versa.
    backend : subclasses of `laplace.curvature.CurvatureInterface`
        backend for access to curvature/Hessian approximations
    last_layer_name: str, default=None
        name of the model's last layer, if None it will be determined automatically
    backend_kwargs : dict, default=None
        arguments passed to the backend on initialization, for example to
        set the number of MC samples for stochastic approximations.
    """
    def __init__(self, model, likelihood, sigma_noise=1., prior_precision=1.,
                 prior_mean=0., temperature=1., backend=BackPackGGN, last_layer_name=None,
                 backend_kwargs=None):
        super().__init__(model, likelihood, sigma_noise=sigma_noise, prior_precision=1.,
                         prior_mean=0., temperature=temperature, backend=backend,
                         backend_kwargs=backend_kwargs)
        self.model = FeatureExtractor(deepcopy(model), last_layer_name=last_layer_name)
        if self.model.last_layer is None:
            self.map_estimate = None
            self.n_params = None
            self.n_layers = None
            # ignore checks of prior mean setter temporarily, check on .fit()
            self._prior_precision = prior_precision
            self._prior_mean = prior_mean
        else:
            self.map_estimate = parameters_to_vector(self.model.last_layer.parameters()).detach()
            self.n_params = len(self.map_estimate)
            self.n_layers = len(list(self.model.last_layer.parameters()))
            self.prior_precision = prior_precision
            self.prior_mean = prior_mean
        self._backend_kwargs['last_layer'] = True

    def fit(self, train_loader):
        """Fit the local Laplace approximation at the parameters of the model.

        Parameters
        ----------
        train_loader : torch.data.utils.DataLoader
            each iterate is a training batch (X, y);
            `train_loader.dataset` needs to be set to access \\(N\\), size of the data set
        """
        if self.H is not None:
            raise ValueError('Already fit.')

        self.model.eval()

        if self.model.last_layer is None:
            X, _ = next(iter(train_loader))
            with torch.no_grad():
<<<<<<< HEAD
                self.model.find_last_layer(X[:1].to(self._device))
            self.map_estimate = parameters_to_vector(self.model.last_layer.parameters()).detach()
            self.n_params = len(self.map_estimate)
=======
                try:
                    self.model.find_last_layer(X[:1].to(self._device))
                except (TypeError, AttributeError):
                    self.model.find_last_layer(X.to(self._device))
            self.mean = parameters_to_vector(self.model.last_layer.parameters()).detach()
            self.n_params = len(self.mean)
>>>>>>> 27d62847
            self.n_layers = len(list(self.model.last_layer.parameters()))
            # here, check the already set prior precision again
            self.prior_precision = self._prior_precision
            self.prior_mean = self._prior_mean

        super().fit(train_loader)

    def _glm_predictive_distribution(self, X):
        Js, f_mu = self.backend.last_layer_jacobians(self.model, X)
        f_var = self.functional_variance(Js)
        return f_mu.detach(), f_var.detach()

    def _nn_predictive_samples(self, X, n_samples=100):
        fs = list()
        for sample in self.sample(n_samples):
            vector_to_parameters(sample, self.model.last_layer.parameters())
            fs.append(self.model(X.to(self._device)).detach())
        vector_to_parameters(self.map_estimate, self.model.last_layer.parameters())
        fs = torch.stack(fs)
        if self.likelihood == 'classification':
            fs = torch.softmax(fs, dim=-1)
        return fs

    @property
    def prior_precision_diag(self):
        """Obtain the diagonal prior precision \\(p_0\\) constructed from either
        a scalar or diagonal prior precision.

        Returns
        -------
        prior_precision_diag : torch.Tensor
        """
        if len(self.prior_precision) == 1:  # scalar
            return self.prior_precision * torch.ones_like(self.map_estimate)

        elif len(self.prior_precision) == self.n_params:  # diagonal
            return self.prior_precision

        else:
            raise ValueError('Mismatch of prior and model. Diagonal or scalar prior.')


class FullLLLaplace(LLLaplace, FullLaplace):
    """Last-layer Laplace approximation with full, i.e., dense, log likelihood Hessian approximation
    and hence posterior precision. Based on the chosen `backend` parameter, the full
    approximation can be, for example, a generalized Gauss-Newton matrix.
    Mathematically, we have \\(P \\in \\mathbb{R}^{P \\times P}\\).
    See `FullLaplace`, `LLLaplace`, and `BaseLaplace` for the full interface.
    """
    # key to map to correct subclass of BaseLaplace, (subset of weights, Hessian structure)
    _key = ('last_layer', 'full')

    def __init__(self, model, likelihood, sigma_noise=1., prior_precision=1.,
                 prior_mean=0., temperature=1., backend=BackPackGGN, last_layer_name=None,
                 backend_kwargs=None):
        super().__init__(model, likelihood, sigma_noise, prior_precision,
                         prior_mean, temperature, backend, last_layer_name, backend_kwargs)


class KronLLLaplace(LLLaplace, KronLaplace):
    """Last-layer Laplace approximation with Kronecker factored log likelihood Hessian approximation
    and hence posterior precision.
    Mathematically, we have for the last parameter group, i.e., torch.nn.Linear,
    that \\P\\approx Q \\otimes H\\.
    See `KronLaplace`, `LLLaplace`, and `BaseLaplace` for the full interface and see
    `laplace.matrix.Kron` and `laplace.matrix.KronDecomposed` for the structure of
    the Kronecker factors. `Kron` is used to aggregate factors by summing up and
    `KronDecomposed` is used to add the prior, a Hessian factor (e.g. temperature),
    and computing posterior covariances, marginal likelihood, etc.
    Use of `damping` is possible by initializing or setting `damping=True`.
    """
    # key to map to correct subclass of BaseLaplace, (subset of weights, Hessian structure)
    _key = ('last_layer', 'kron')

    def __init__(self, model, likelihood, sigma_noise=1., prior_precision=1.,
                 prior_mean=0., temperature=1., backend=BackPackGGN, last_layer_name=None,
                 damping=False, **backend_kwargs):
        self.damping = damping
        super().__init__(model, likelihood, sigma_noise, prior_precision,
                         prior_mean, temperature, backend, last_layer_name, backend_kwargs)

    def _init_H(self):
        self.H = Kron.init_from_model(self.model.last_layer, self._device)


class DiagLLLaplace(LLLaplace, DiagLaplace):
    """Last-layer Laplace approximation with diagonal log likelihood Hessian approximation
    and hence posterior precision.
    Mathematically, we have \\(P \\approx \\textrm{diag}(P)\\).
    See `DiagLaplace`, `LLLaplace`, and `BaseLaplace` for the full interface.
    """
    # key to map to correct subclass of BaseLaplace, (subset of weights, Hessian structure)
    _key = ('last_layer', 'diag')

    def __init__(self, model, likelihood, sigma_noise=1., prior_precision=1.,
                 prior_mean=0., temperature=1., backend=BackPackGGN, last_layer_name=None,
                 backend_kwargs=None):
        super().__init__(model, likelihood, sigma_noise, prior_precision,
                         prior_mean, temperature, backend, last_layer_name, backend_kwargs)


class FunctionalLLLaplace(FunctionalLaplace):
    """Here not much changes in terms of GP inference compared to FunctionalLaplace class.
    Since now we treat only the last layer probabilistically and the rest of the network is used as a "fixed feature
    extractor", that means that the \\(X \in \mathbb{R}^{M \\times D}\\) in GP inference changes
    to \\(\\tilde{X} \\in \mathbb{R}^{M \\times l_{n-1}} \\),  where \\(l_{n-1}\\) is the dimension of the output
    of the penultimate NN layer.

    See `FunctionalLaplace` for the full interface.
    """

    # key to map to correct subclass of BaseLaplace, (subset of weights, Hessian structure)
    _key = ('last_layer', 'GP')

    def __init__(self, model, likelihood, M=None, sigma_noise=1., prior_precision=1.,
                 prior_mean=0., temperature=1., backend=BackPackInterface, last_layer_name=None,
                 backend_kwargs=None, diagonal_kernel=False, diagonal_L=True):
        super().__init__(model, likelihood, M=M, sigma_noise=sigma_noise, prior_precision=1.,
                         prior_mean=0., temperature=temperature, backend=backend,
                         backend_kwargs=backend_kwargs, diagonal_kernel=diagonal_kernel, diagonal_L=diagonal_L)
        self.model = FeatureExtractor(model, last_layer_name=last_layer_name)
        if self.model.last_layer is None:
            self.map_estimate = None
            self.n_params = None
            self.n_layers = None
            # ignore checks of prior mean setter temporarily, check on .fit()
            self._prior_precision = prior_precision
            self._prior_mean = prior_mean
        else:
            self.map_estimate = parameters_to_vector(self.model.last_layer.parameters()).detach()
            self.n_params = len(self.map_estimate)
            self.n_layers = len(list(self.model.last_layer.parameters()))
            self.prior_precision = prior_precision
            self.prior_mean = prior_mean
        self._backend_kwargs['last_layer'] = True

    def fit(self, train_loader):
        """Fit the Laplace approximation of a GP posterior.

        Parameters
        ----------
        train_loader : torch.data.utils.DataLoader
            `train_loader.dataset` needs to be set to access \\(N\\), size of the data set
            `train_loader.batch_size` needs to be set to access \\(b\\) batch_size
        """
        self.model.eval()

        if self.model.last_layer is None:
            X, _ = next(iter(train_loader))
            with torch.no_grad():
                self.model.find_last_layer(X[:1].to(self._device))
            self.map_estimate = parameters_to_vector(self.model.last_layer.parameters()).detach()
            self.n_params = len(self.map_estimate)
            self.n_layers = len(list(self.model.last_layer.parameters()))
            # here, check the already set prior precision again
            self.prior_precision = self._prior_precision
            self.prior_mean = self._prior_mean

        super().fit(train_loader)

    def _jacobians(self, X):
        """
        A helper function to compute jacobians.
        """
        return self.backend.last_layer_jacobians(self.model, X)<|MERGE_RESOLUTION|>--- conflicted
+++ resolved
@@ -95,18 +95,12 @@
         if self.model.last_layer is None:
             X, _ = next(iter(train_loader))
             with torch.no_grad():
-<<<<<<< HEAD
-                self.model.find_last_layer(X[:1].to(self._device))
-            self.map_estimate = parameters_to_vector(self.model.last_layer.parameters()).detach()
-            self.n_params = len(self.map_estimate)
-=======
                 try:
                     self.model.find_last_layer(X[:1].to(self._device))
                 except (TypeError, AttributeError):
                     self.model.find_last_layer(X.to(self._device))
-            self.mean = parameters_to_vector(self.model.last_layer.parameters()).detach()
-            self.n_params = len(self.mean)
->>>>>>> 27d62847
+            self.map_estimate = parameters_to_vector(self.model.last_layer.parameters()).detach()
+            self.n_params = len(self.map_estimate)
             self.n_layers = len(list(self.model.last_layer.parameters()))
             # here, check the already set prior precision again
             self.prior_precision = self._prior_precision
